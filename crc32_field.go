--- conflicted
+++ resolved
@@ -2,12 +2,8 @@
 
 import (
 	"encoding/binary"
-<<<<<<< HEAD
 
-	"github.com/scalingdata/crc32"
-=======
 	"hash/crc32"
->>>>>>> c01858ab
 )
 
 // crc32Field implements the pushEncoder and pushDecoder interfaces for calculating CRC32s.
