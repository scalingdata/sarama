package sarama

import (
	"crypto/tls"
	"regexp"
	"time"

	"github.com/rcrowley/go-metrics"
)

const defaultClientID = "sarama"

var validID = regexp.MustCompile(`\A[A-Za-z0-9._-]+\z`)

// Config is used to pass multiple configuration options to Sarama's constructors.
type Config struct {
	// Net is the namespace for network-level properties used by the Broker, and
	// shared by the Client/Producer/Consumer.
	Net struct {
		// How many outstanding requests a connection is allowed to have before
		// sending on it blocks (default 5).
		MaxOpenRequests int

		// All three of the below configurations are similar to the
		// `socket.timeout.ms` setting in JVM kafka. All of them default
		// to 30 seconds.
		DialTimeout  time.Duration // How long to wait for the initial connection.
		ReadTimeout  time.Duration // How long to wait for a response.
		WriteTimeout time.Duration // How long to wait for a transmit.

		TLS struct {
			// Whether or not to use TLS when connecting to the broker
			// (defaults to false).
			Enable bool
			// The TLS configuration to use for secure connections if
			// enabled (defaults to nil).
			Config *tls.Config
		}

		// SASL based authentication with broker. While there are multiple SASL authentication methods
		// the current implementation is limited to plaintext (SASL/PLAIN) authentication
		SASL struct {
			// Whether or not to use SASL authentication when connecting to the broker
			// (defaults to false).
			Enable bool
			// Whether or not to send the Kafka SASL handshake first if enabled
			// (defaults to true). You should only set this to false if you're using
			// a non-Kafka SASL proxy.
			Handshake bool
			//username and password for SASL/PLAIN authentication
			User     string
			Password string
		}

		// KeepAlive specifies the keep-alive period for an active network connection.
		// If zero, keep-alives are disabled. (default is 0: disabled).
		KeepAlive time.Duration

		// Connection backoff settings when a broker is unavailable.
		// Modeled after gRPC Connection Backoff Protocol:
		// https://github.com/grpc/grpc/blob/master/doc/connection-backoff.md
		Backoff struct {
			Initial    time.Duration // How long to wait after the first failure before retrying
			Multiplier float64       // Factor with which to multiply backoff after a failed retry
			Jitter     float64       // Factor to vary connection attempts
			Max        time.Duration // Maximum amount of time to wait before retry
		}
	}

	// Metadata is the namespace for metadata management properties used by the
	// Client, and shared by the Producer/Consumer.
	Metadata struct {
		Retry struct {
			// The total number of times to retry a metadata request when the
			// cluster is in the middle of a leader election (default 3).
			Max int
			// How long to wait for leader election to occur before retrying
			// (default 250ms). Similar to the JVM's `retry.backoff.ms`.
			Backoff time.Duration
		}
		// How frequently to refresh the cluster metadata in the background.
		// Defaults to 10 minutes. Set to 0 to disable. Similar to
		// `topic.metadata.refresh.interval.ms` in the JVM version.
		RefreshFrequency time.Duration
	}

	// Producer is the namespace for configuration related to producing messages,
	// used by the Producer.
	Producer struct {
		// The maximum permitted size of a message (defaults to 1000000). Should be
		// set equal to or smaller than the broker's `message.max.bytes`.
		MaxMessageBytes int
		// The level of acknowledgement reliability needed from the broker (defaults
		// to WaitForLocal). Equivalent to the `request.required.acks` setting of the
		// JVM producer.
		RequiredAcks RequiredAcks
		// The maximum duration the broker will wait the receipt of the number of
		// RequiredAcks (defaults to 10 seconds). This is only relevant when
		// RequiredAcks is set to WaitForAll or a number > 1. Only supports
		// millisecond resolution, nanoseconds will be truncated. Equivalent to
		// the JVM producer's `request.timeout.ms` setting.
		Timeout time.Duration
		// The type of compression to use on messages (defaults to no compression).
		// Similar to `compression.codec` setting of the JVM producer.
		Compression CompressionCodec
		// Generates partitioners for choosing the partition to send messages to
		// (defaults to hashing the message key). Similar to the `partitioner.class`
		// setting for the JVM producer.
		Partitioner PartitionerConstructor

		// Return specifies what channels will be populated. If they are set to true,
		// you must read from the respective channels to prevent deadlock.
		Return struct {
			// If enabled, successfully delivered messages will be returned on the
			// Successes channel (default disabled).
			Successes bool

			// If enabled, messages that failed to deliver will be returned on the
			// Errors channel, including error (default enabled).
			Errors bool
		}

		// The following config options control how often messages are batched up and
		// sent to the broker. By default, messages are sent as fast as possible, and
		// all messages received while the current batch is in-flight are placed
		// into the subsequent batch.
		Flush struct {
			// The best-effort number of bytes needed to trigger a flush. Use the
			// global sarama.MaxRequestSize to set a hard upper limit.
			Bytes int
			// The best-effort number of messages needed to trigger a flush. Use
			// `MaxMessages` to set a hard upper limit.
			Messages int
			// The best-effort frequency of flushes. Equivalent to
			// `queue.buffering.max.ms` setting of JVM producer.
			Frequency time.Duration
			// The maximum number of messages the producer will send in a single
			// broker request. Defaults to 0 for unlimited. Similar to
			// `queue.buffering.max.messages` in the JVM producer.
			MaxMessages int
		}

		Retry struct {
			// The total number of times to retry sending a message (default 3).
			// Similar to the `message.send.max.retries` setting of the JVM producer.
			Max int
			// How long to wait for the cluster to settle between retries
			// (default 100ms). Similar to the `retry.backoff.ms` setting of the
			// JVM producer.
			Backoff time.Duration
		}
	}

	// Consumer is the namespace for configuration related to consuming messages,
	// used by the Consumer.
	//
	// Note that Sarama's Consumer type does not currently support automatic
	// consumer-group rebalancing and offset tracking.  For Zookeeper-based
	// tracking (Kafka 0.8.2 and earlier), the https://github.com/wvanbergen/kafka
	// library builds on Sarama to add this support. For Kafka-based tracking
	// (Kafka 0.9 and later), the https://github.com/bsm/sarama-cluster library
	// builds on Sarama to add this support.
	Consumer struct {
		Retry struct {
			// How long to wait after a failing to read from a partition before
			// trying again (default 2s).
			Backoff time.Duration
		}

		// Fetch is the namespace for controlling how many bytes are retrieved by any
		// given request.
		Fetch struct {
			// The minimum number of message bytes to fetch in a request - the broker
			// will wait until at least this many are available. The default is 1,
			// as 0 causes the consumer to spin when no messages are available.
			// Equivalent to the JVM's `fetch.min.bytes`.
			Min int32
			// The default number of message bytes to fetch from the broker in each
			// request (default 32768). This should be larger than the majority of
			// your messages, or else the consumer will spend a lot of time
			// negotiating sizes and not actually consuming. Similar to the JVM's
			// `fetch.message.max.bytes`.
			Default int32
			// The maximum number of message bytes to fetch from the broker in a
			// single request. Messages larger than this will return
			// ErrMessageTooLarge and will not be consumable, so you must be sure
			// this is at least as large as your largest message. Defaults to 0
			// (no limit). Similar to the JVM's `fetch.message.max.bytes`. The
			// global `sarama.MaxResponseSize` still applies.
			Max int32
		}
		// The maximum amount of time the broker will wait for Consumer.Fetch.Min
		// bytes to become available before it returns fewer than that anyways. The
		// default is 250ms, since 0 causes the consumer to spin when no events are
		// available. 100-500ms is a reasonable range for most cases. Kafka only
		// supports precision up to milliseconds; nanoseconds will be truncated.
		// Equivalent to the JVM's `fetch.wait.max.ms`.
		MaxWaitTime time.Duration

		// The maximum amount of time the consumer expects a message takes to process
		// for the user. If writing to the Messages channel takes longer than this,
		// that partition will stop fetching more messages until it can proceed again.
		// Note that, since the Messages channel is buffered, the actual grace time is
		// (MaxProcessingTime * ChanneBufferSize). Defaults to 100ms.
		MaxProcessingTime time.Duration

		// Return specifies what channels will be populated. If they are set to true,
		// you must read from them to prevent deadlock.
		Return struct {
			// If enabled, any errors that occurred while consuming are returned on
			// the Errors channel (default disabled).
			Errors bool
		}

		// Offsets specifies configuration for how and when to commit consumed
		// offsets. This currently requires the manual use of an OffsetManager
		// but will eventually be automated.
		Offsets struct {
			// How frequently to commit updated offsets. Defaults to 1s.
			CommitInterval time.Duration

			// The initial offset to use if no offset was previously committed.
			// Should be OffsetNewest or OffsetOldest. Defaults to OffsetNewest.
			Initial int64

			// The retention duration for committed offsets. If zero, disabled
			// (in which case the `offsets.retention.minutes` option on the
			// broker will be used).  Kafka only supports precision up to
			// milliseconds; nanoseconds will be truncated. Requires Kafka
			// broker version 0.9.0 or later.
			// (default is 0: disabled).
			Retention time.Duration
		}
	}

	// A user-provided string sent with every request to the brokers for logging,
	// debugging, and auditing purposes. Defaults to "sarama", but you should
	// probably set it to something specific to your application.
	ClientID string
	// The number of events to buffer in internal and external channels. This
	// permits the producer and consumer to continue processing some messages
	// in the background while user code is working, greatly improving throughput.
	// Defaults to 256.
	ChannelBufferSize int
	// The version of Kafka that Sarama will assume it is running against.
	// Defaults to the oldest supported stable version. Since Kafka provides
	// backwards-compatibility, setting it to a version older than you have
	// will not break anything, although it may prevent you from using the
	// latest features. Setting it to a version greater than you are actually
	// running may lead to random breakage.
	Version KafkaVersion
	// The registry to define metrics into.
	// Defaults to a local registry.
	// If you want to disable metrics gathering, set "metrics.UseNilMetrics" to "true"
	// prior to starting Sarama.
	// See Examples on how to use the metrics registry
	MetricRegistry metrics.Registry
}

// NewConfig returns a new configuration instance with sane defaults.
func NewConfig() *Config {
	c := &Config{}

	c.Net.MaxOpenRequests = 5
	c.Net.DialTimeout = 30 * time.Second
	c.Net.ReadTimeout = 30 * time.Second
	c.Net.WriteTimeout = 30 * time.Second
	c.Net.SASL.Handshake = true

	c.Net.Backoff.Initial = 1 * time.Second
	c.Net.Backoff.Multiplier = 1.6
	c.Net.Backoff.Jitter = 0.2
	c.Net.Backoff.Max = 120 * time.Second

	c.Metadata.Retry.Max = 3
	c.Metadata.Retry.Backoff = 250 * time.Millisecond
	c.Metadata.RefreshFrequency = 10 * time.Minute

	c.Producer.MaxMessageBytes = 1000000
	c.Producer.RequiredAcks = WaitForLocal
	c.Producer.Timeout = 10 * time.Second
	c.Producer.Partitioner = NewHashPartitioner
	c.Producer.Retry.Max = 3
	c.Producer.Retry.Backoff = 100 * time.Millisecond
	c.Producer.Return.Errors = true

	c.Consumer.Fetch.Min = 1
	c.Consumer.Fetch.Default = 32768
	c.Consumer.Retry.Backoff = 2 * time.Second
	c.Consumer.MaxWaitTime = 250 * time.Millisecond
	c.Consumer.MaxProcessingTime = 100 * time.Millisecond
	c.Consumer.Return.Errors = false
	c.Consumer.Offsets.CommitInterval = 1 * time.Second
	c.Consumer.Offsets.Initial = OffsetNewest

	c.ClientID = defaultClientID
	c.ChannelBufferSize = 256
	c.Version = minVersion
	c.MetricRegistry = metrics.NewRegistry()

	return c
}

// Validate checks a Config instance. It will return a
// ConfigurationError if the specified values don't make sense.
func (c *Config) Validate() error {
	// some configuration values should be warned on but not fail completely, do those first
	if c.Net.TLS.Enable == false && c.Net.TLS.Config != nil {
		Logger.Println("Net.TLS is disabled but a non-nil configuration was provided.")
	}
	if c.Net.SASL.Enable == false {
		if c.Net.SASL.User != "" {
			Logger.Println("Net.SASL is disabled but a non-empty username was provided.")
		}
		if c.Net.SASL.Password != "" {
			Logger.Println("Net.SASL is disabled but a non-empty password was provided.")
		}
	}
	if c.Producer.RequiredAcks > 1 {
		Logger.Println("Producer.RequiredAcks > 1 is deprecated and will raise an exception with kafka >= 0.8.2.0.")
	}
	if c.Producer.MaxMessageBytes >= int(MaxRequestSize) {
		Logger.Println("Producer.MaxMessageBytes must be smaller than MaxRequestSize; it will be ignored.")
	}
	if c.Producer.Flush.Bytes >= int(MaxRequestSize) {
		Logger.Println("Producer.Flush.Bytes must be smaller than MaxRequestSize; it will be ignored.")
	}
	if (c.Producer.Flush.Bytes > 0 || c.Producer.Flush.Messages > 0) && c.Producer.Flush.Frequency == 0 {
		Logger.Println("Producer.Flush: Bytes or Messages are set, but Frequency is not; messages may not get flushed.")
	}
	if c.Producer.Timeout%time.Millisecond != 0 {
		Logger.Println("Producer.Timeout only supports millisecond resolution; nanoseconds will be truncated.")
	}
	if c.Consumer.MaxWaitTime < 100*time.Millisecond {
		Logger.Println("Consumer.MaxWaitTime is very low, which can cause high CPU and network usage. See documentation for details.")
	}
	if c.Consumer.MaxWaitTime%time.Millisecond != 0 {
		Logger.Println("Consumer.MaxWaitTime only supports millisecond precision; nanoseconds will be truncated.")
	}
	if c.Consumer.Offsets.Retention%time.Millisecond != 0 {
		Logger.Println("Consumer.Offsets.Retention only supports millisecond precision; nanoseconds will be truncated.")
	}
	if c.ClientID == defaultClientID {
		Logger.Println("ClientID is the default of 'sarama', you should consider setting it to something application-specific.")
	}

	// validate Net values
	switch {
	case c.Net.MaxOpenRequests <= 0:
		return ConfigurationError("Net.MaxOpenRequests must be > 0")
	case c.Net.DialTimeout <= 0:
		return ConfigurationError("Net.DialTimeout must be > 0")
	case c.Net.ReadTimeout <= 0:
		return ConfigurationError("Net.ReadTimeout must be > 0")
	case c.Net.WriteTimeout <= 0:
		return ConfigurationError("Net.WriteTimeout must be > 0")
	case c.Net.KeepAlive < 0:
		return ConfigurationError("Net.KeepAlive must be >= 0")
<<<<<<< HEAD
	case c.Net.Backoff.Initial < 0:
		return ConfigurationError("Net.Backoff.Initial must be >= 0")
	case c.Net.Backoff.Multiplier < 0:
		return ConfigurationError("Net.Backoff.Multiplier must be >= 0")
	case c.Net.Backoff.Jitter < 0:
		return ConfigurationError("Net.Backoff.Jitter must be >= 0")
	case c.Net.Backoff.Max < 0:
		return ConfigurationError("Net.Backoff.Max must be >= 0")
	case c.Net.Backoff.Max < c.Net.Backoff.Initial:
		return ConfigurationError("Net.Backoff.Max must be greater than Net.Backoff.Initial")
=======
	case c.Net.SASL.Enable == true && c.Net.SASL.User == "":
		return ConfigurationError("Net.SASL.User must not be empty when SASL is enabled")
	case c.Net.SASL.Enable == true && c.Net.SASL.Password == "":
		return ConfigurationError("Net.SASL.Password must not be empty when SASL is enabled")
>>>>>>> c01858ab
	}

	// validate the Metadata values
	switch {
	case c.Metadata.Retry.Max < 0:
		return ConfigurationError("Metadata.Retry.Max must be >= 0")
	case c.Metadata.Retry.Backoff < 0:
		return ConfigurationError("Metadata.Retry.Backoff must be >= 0")
	case c.Metadata.RefreshFrequency < 0:
		return ConfigurationError("Metadata.RefreshFrequency must be >= 0")
	}

	// validate the Producer values
	switch {
	case c.Producer.MaxMessageBytes <= 0:
		return ConfigurationError("Producer.MaxMessageBytes must be > 0")
	case c.Producer.RequiredAcks < -1:
		return ConfigurationError("Producer.RequiredAcks must be >= -1")
	case c.Producer.Timeout <= 0:
		return ConfigurationError("Producer.Timeout must be > 0")
	case c.Producer.Partitioner == nil:
		return ConfigurationError("Producer.Partitioner must not be nil")
	case c.Producer.Flush.Bytes < 0:
		return ConfigurationError("Producer.Flush.Bytes must be >= 0")
	case c.Producer.Flush.Messages < 0:
		return ConfigurationError("Producer.Flush.Messages must be >= 0")
	case c.Producer.Flush.Frequency < 0:
		return ConfigurationError("Producer.Flush.Frequency must be >= 0")
	case c.Producer.Flush.MaxMessages < 0:
		return ConfigurationError("Producer.Flush.MaxMessages must be >= 0")
	case c.Producer.Flush.MaxMessages > 0 && c.Producer.Flush.MaxMessages < c.Producer.Flush.Messages:
		return ConfigurationError("Producer.Flush.MaxMessages must be >= Producer.Flush.Messages when set")
	case c.Producer.Retry.Max < 0:
		return ConfigurationError("Producer.Retry.Max must be >= 0")
	case c.Producer.Retry.Backoff < 0:
		return ConfigurationError("Producer.Retry.Backoff must be >= 0")
	}

	if c.Producer.Compression == CompressionLZ4 && !c.Version.IsAtLeast(V0_10_0_0) {
		return ConfigurationError("lz4 compression requires Version >= V0_10_0_0")
	}

	// validate the Consumer values
	switch {
	case c.Consumer.Fetch.Min <= 0:
		return ConfigurationError("Consumer.Fetch.Min must be > 0")
	case c.Consumer.Fetch.Default <= 0:
		return ConfigurationError("Consumer.Fetch.Default must be > 0")
	case c.Consumer.Fetch.Max < 0:
		return ConfigurationError("Consumer.Fetch.Max must be >= 0")
	case c.Consumer.MaxWaitTime < 1*time.Millisecond:
		return ConfigurationError("Consumer.MaxWaitTime must be >= 1ms")
	case c.Consumer.MaxProcessingTime <= 0:
		return ConfigurationError("Consumer.MaxProcessingTime must be > 0")
	case c.Consumer.Retry.Backoff < 0:
		return ConfigurationError("Consumer.Retry.Backoff must be >= 0")
	case c.Consumer.Offsets.CommitInterval <= 0:
		return ConfigurationError("Consumer.Offsets.CommitInterval must be > 0")
	case c.Consumer.Offsets.Initial != OffsetOldest && c.Consumer.Offsets.Initial != OffsetNewest:
		return ConfigurationError("Consumer.Offsets.Initial must be OffsetOldest or OffsetNewest")

	}

	// validate misc shared values
	switch {
	case c.ChannelBufferSize < 0:
		return ConfigurationError("ChannelBufferSize must be >= 0")
	case !validID.MatchString(c.ClientID):
		return ConfigurationError("ClientID is invalid")
	}

	return nil
}<|MERGE_RESOLUTION|>--- conflicted
+++ resolved
@@ -356,7 +356,6 @@
 		return ConfigurationError("Net.WriteTimeout must be > 0")
 	case c.Net.KeepAlive < 0:
 		return ConfigurationError("Net.KeepAlive must be >= 0")
-<<<<<<< HEAD
 	case c.Net.Backoff.Initial < 0:
 		return ConfigurationError("Net.Backoff.Initial must be >= 0")
 	case c.Net.Backoff.Multiplier < 0:
@@ -367,12 +366,10 @@
 		return ConfigurationError("Net.Backoff.Max must be >= 0")
 	case c.Net.Backoff.Max < c.Net.Backoff.Initial:
 		return ConfigurationError("Net.Backoff.Max must be greater than Net.Backoff.Initial")
-=======
 	case c.Net.SASL.Enable == true && c.Net.SASL.User == "":
 		return ConfigurationError("Net.SASL.User must not be empty when SASL is enabled")
 	case c.Net.SASL.Enable == true && c.Net.SASL.Password == "":
 		return ConfigurationError("Net.SASL.Password must not be empty when SASL is enabled")
->>>>>>> c01858ab
 	}
 
 	// validate the Metadata values
