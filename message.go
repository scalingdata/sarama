package sarama

import (
	"bytes"
	"compress/gzip"
<<<<<<< HEAD
	"github.com/scalingdata/errors"
=======
	"fmt"
>>>>>>> 0040558f
	"io/ioutil"
)

// CompressionCodec represents the various compression codecs recognized by Kafka in messages.
type CompressionCodec int8

// only the last two bits are really used
const compressionCodecMask int8 = 0x03

const (
	CompressionNone   CompressionCodec = 0
	CompressionGZIP   CompressionCodec = 1
	CompressionSnappy CompressionCodec = 2
)

// The spec just says: "This is a version id used to allow backwards compatible evolution of the message
// binary format." but it doesn't say what the current value is, so presumably 0...
const messageFormat int8 = 0

type Message struct {
	Codec CompressionCodec // codec used to compress the message contents
	Key   []byte           // the message key, may be nil
	Value []byte           // the message contents
	Set   *MessageSet      // the message set a message might wrap

	compressedCache []byte
}

func (m *Message) encode(pe packetEncoder) error {
	pe.push(&crc32Field{})

	pe.putInt8(messageFormat)

	attributes := int8(m.Codec) & compressionCodecMask
	pe.putInt8(attributes)

	err := pe.putBytes(m.Key)
	if err != nil {
		return err
	}

	var payload []byte

	if m.compressedCache != nil {
		payload = m.compressedCache
		m.compressedCache = nil
	} else {
		switch m.Codec {
		case CompressionNone:
			payload = m.Value
		case CompressionGZIP:
			var buf bytes.Buffer
			writer := gzip.NewWriter(&buf)
			if _, err = writer.Write(m.Value); err != nil {
				return err
			}
			if err = writer.Close(); err != nil {
				return err
			}
			m.compressedCache = buf.Bytes()
			payload = m.compressedCache
		case CompressionSnappy:
			tmp := snappyEncode(m.Value)
			m.compressedCache = tmp
			payload = m.compressedCache
		default:
<<<<<<< HEAD
			return errors.New(EncodingError)
=======
			return PacketEncodingError{fmt.Sprintf("unsupported compression codec (%d)", m.Codec)}
>>>>>>> 0040558f
		}
	}

	if err = pe.putBytes(payload); err != nil {
		return err
	}

	return pe.pop()
}

func (m *Message) decode(pd packetDecoder) (err error) {
	err = pd.push(&crc32Field{})
	if err != nil {
		return err
	}

	format, err := pd.getInt8()
	if err != nil {
		return err
	}
	if format != messageFormat {
		return PacketDecodingError{"unexpected messageFormat"}
	}

	attribute, err := pd.getInt8()
	if err != nil {
		return err
	}
	m.Codec = CompressionCodec(attribute & compressionCodecMask)

	m.Key, err = pd.getBytes()
	if err != nil {
		return err
	}

	m.Value, err = pd.getBytes()
	if err != nil {
		return err
	}

	switch m.Codec {
	case CompressionNone:
		// nothing to do
	case CompressionGZIP:
		if m.Value == nil {
			return PacketDecodingError{"GZIP compression specified, but no data to uncompress"}
		}
		reader, err := gzip.NewReader(bytes.NewReader(m.Value))
		if err != nil {
			return err
		}
		if m.Value, err = ioutil.ReadAll(reader); err != nil {
			return errors.New(err)
		}
		if err := m.decodeSet(); err != nil {
			return err
		}
	case CompressionSnappy:
		if m.Value == nil {
			return PacketDecodingError{"Snappy compression specified, but no data to uncompress"}
		}
		if m.Value, err = snappyDecode(m.Value); err != nil {
			return err
		}
		if err := m.decodeSet(); err != nil {
			return err
		}
	default:
		return PacketDecodingError{fmt.Sprintf("invalid compression specified (%d)", m.Codec)}
	}

	return pd.pop()
}

// decodes a message set from a previousy encoded bulk-message
func (m *Message) decodeSet() (err error) {
	pd := realDecoder{raw: m.Value}
	m.Set = &MessageSet{}
	return m.Set.decode(&pd)
}<|MERGE_RESOLUTION|>--- conflicted
+++ resolved
@@ -3,11 +3,8 @@
 import (
 	"bytes"
 	"compress/gzip"
-<<<<<<< HEAD
+	"fmt"
 	"github.com/scalingdata/errors"
-=======
-	"fmt"
->>>>>>> 0040558f
 	"io/ioutil"
 )
 
@@ -74,11 +71,7 @@
 			m.compressedCache = tmp
 			payload = m.compressedCache
 		default:
-<<<<<<< HEAD
-			return errors.New(EncodingError)
-=======
 			return PacketEncodingError{fmt.Sprintf("unsupported compression codec (%d)", m.Codec)}
->>>>>>> 0040558f
 		}
 	}
 
