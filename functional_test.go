package sarama

import (
<<<<<<< HEAD
	"github.com/scalingdata/errors"
	"fmt"
=======
	"log"
	"math/rand"
>>>>>>> 0040558f
	"net"
	"os"
	"strconv"
	"strings"
	"testing"
	"time"

	toxiproxy "github.com/Shopify/toxiproxy/client"
)

const (
	VagrantToxiproxy      = "http://192.168.100.67:8474"
	VagrantKafkaPeers     = "192.168.100.67:9091,192.168.100.67:9092,192.168.100.67:9093,192.168.100.67:9094,192.168.100.67:9095"
	VagrantZookeeperPeers = "192.168.100.67:2181,192.168.100.67:2182,192.168.100.67:2183,192.168.100.67:2184,192.168.100.67:2185"
)

var (
	kafkaAvailable, kafkaRequired bool
	kafkaBrokers                  []string

	proxyClient  *toxiproxy.Client
	Proxies      map[string]*toxiproxy.Proxy
	ZKProxies    = []string{"zk1", "zk2", "zk3", "zk4", "zk5"}
	KafkaProxies = []string{"kafka1", "kafka2", "kafka3", "kafka4", "kafka5"}
)

func init() {
	if os.Getenv("DEBUG") == "true" {
		Logger = log.New(os.Stdout, "[sarama] ", log.LstdFlags)
	}

	seed := time.Now().UTC().UnixNano()
	if tmp := os.Getenv("TEST_SEED"); tmp != "" {
		seed, _ = strconv.ParseInt(tmp, 0, 64)
	}
	Logger.Println("Using random seed:", seed)
	rand.Seed(seed)

	proxyAddr := os.Getenv("TOXIPROXY_ADDR")
	if proxyAddr == "" {
		proxyAddr = VagrantToxiproxy
	}
	proxyClient = toxiproxy.NewClient(proxyAddr)

<<<<<<< HEAD
func TestFuncConnectionFailure(t *testing.T) {
	config := NewClientConfig()
	config.MetadataRetries = 1

	_, err := NewClient("test", []string{"localhost:9000"}, config)
	errWithTrace, hasTrace := err.(*errors.Error)
	if hasTrace {
		err = errWithTrace.Err
	}
	if err != OutOfBrokers {
		t.Fatal("Expected returned error to be OutOfBrokers, but was: ", err)
=======
	kafkaPeers := os.Getenv("KAFKA_PEERS")
	if kafkaPeers == "" {
		kafkaPeers = VagrantKafkaPeers
>>>>>>> 0040558f
	}
	kafkaBrokers = strings.Split(kafkaPeers, ",")

	if c, err := net.DialTimeout("tcp", kafkaBrokers[0], 5*time.Second); err == nil {
		if err = c.Close(); err == nil {
			kafkaAvailable = true
		}
	}

	kafkaRequired = os.Getenv("CI") != ""
}

func checkKafkaAvailability(t testing.TB) {
	if !kafkaAvailable {
		if kafkaRequired {
			t.Fatalf("Kafka broker is not available on %s. Set KAFKA_PEERS to connect to Kafka on a different location.", kafkaBrokers[0])
		} else {
			t.Skipf("Kafka broker is not available on %s. Set KAFKA_PEERS to connect to Kafka on a different location.", kafkaBrokers[0])
		}
	}
}

func checkKafkaVersion(t testing.TB, requiredVersion string) {
	kafkaVersion := os.Getenv("KAFKA_VERSION")
	if kafkaVersion == "" {
		t.Logf("No KAFKA_VERSION set. This test requires Kafka version %s or higher. Continuing...", requiredVersion)
	} else {
		available := parseKafkaVersion(kafkaVersion)
		required := parseKafkaVersion(requiredVersion)
		if !available.satisfies(required) {
			t.Skipf("Kafka version %s is required for this test; you have %s. Skipping...", requiredVersion, kafkaVersion)
		}
	}
}

func resetProxies(t testing.TB) {
	if err := proxyClient.ResetState(); err != nil {
		t.Error(err)
	}
	Proxies = nil
}

func fetchProxies(t testing.TB) {
	var err error
	Proxies, err = proxyClient.Proxies()
	if err != nil {
		t.Fatal(err)
	}
}

func SaveProxy(t *testing.T, px string) {
	if err := Proxies[px].Save(); err != nil {
		t.Fatal(err)
	}
}

func setupFunctionalTest(t testing.TB) {
	checkKafkaAvailability(t)
	resetProxies(t)
	fetchProxies(t)
}

func teardownFunctionalTest(t testing.TB) {
	resetProxies(t)
}

type kafkaVersion []int

func (kv kafkaVersion) satisfies(other kafkaVersion) bool {
	var ov int
	for index, v := range kv {
		if len(other) <= index {
			ov = 0
		} else {
			ov = other[index]
		}

		if v < ov {
			return false
		} else if v > ov {
			return true
		}
	}
	return true
}

func parseKafkaVersion(version string) kafkaVersion {
	numbers := strings.Split(version, ".")
	result := make(kafkaVersion, 0, len(numbers))
	for _, number := range numbers {
		nr, _ := strconv.Atoi(number)
		result = append(result, nr)
	}

	return result
}<|MERGE_RESOLUTION|>--- conflicted
+++ resolved
@@ -1,13 +1,9 @@
 package sarama
 
 import (
-<<<<<<< HEAD
-	"github.com/scalingdata/errors"
 	"fmt"
-=======
 	"log"
 	"math/rand"
->>>>>>> 0040558f
 	"net"
 	"os"
 	"strconv"
@@ -52,23 +48,9 @@
 	}
 	proxyClient = toxiproxy.NewClient(proxyAddr)
 
-<<<<<<< HEAD
-func TestFuncConnectionFailure(t *testing.T) {
-	config := NewClientConfig()
-	config.MetadataRetries = 1
-
-	_, err := NewClient("test", []string{"localhost:9000"}, config)
-	errWithTrace, hasTrace := err.(*errors.Error)
-	if hasTrace {
-		err = errWithTrace.Err
-	}
-	if err != OutOfBrokers {
-		t.Fatal("Expected returned error to be OutOfBrokers, but was: ", err)
-=======
 	kafkaPeers := os.Getenv("KAFKA_PEERS")
 	if kafkaPeers == "" {
 		kafkaPeers = VagrantKafkaPeers
->>>>>>> 0040558f
 	}
 	kafkaBrokers = strings.Split(kafkaPeers, ",")
 
