package sarama

import (
	"crypto/tls"
	"encoding/binary"
	"fmt"
	"github.com/scalingdata/errors"
	"io"
	"math/rand"
	"net"
	"strconv"
	"sync"
	"time"

	"github.com/rcrowley/go-metrics"
)

// Broker represents a single Kafka broker connection. All operations on this object are entirely concurrency-safe.
type Broker struct {
	id   int32
	addr string

	conf           *Config
	correlationID  int32
	conn           net.Conn
	connErr        error
	retryAfter     time.Time
	currentBackoff time.Duration
	lock           sync.Mutex

	responses chan responsePromise
	done      chan bool

	incomingByteRate       metrics.Meter
	requestRate            metrics.Meter
	requestSize            metrics.Histogram
	requestLatency         metrics.Histogram
	outgoingByteRate       metrics.Meter
	responseRate           metrics.Meter
	responseSize           metrics.Histogram
	brokerIncomingByteRate metrics.Meter
	brokerRequestRate      metrics.Meter
	brokerRequestSize      metrics.Histogram
	brokerRequestLatency   metrics.Histogram
	brokerOutgoingByteRate metrics.Meter
	brokerResponseRate     metrics.Meter
	brokerResponseSize     metrics.Histogram
}

type responsePromise struct {
	requestTime   time.Time
	correlationID int32
	packets       chan []byte
	errors        chan error
}

// NewBroker creates and returns a Broker targeting the given host:port address.
// This does not attempt to actually connect, you have to call Open() for that.
func NewBroker(addr string) *Broker {
	return &Broker{id: -1, addr: addr}
}

// Open tries to connect to the Broker if it is not already connected or connecting, but does not block
// waiting for the connection to complete. This means that any subsequent operations on the broker will
// block waiting for the connection to succeed or fail. To get the effect of a fully synchronous Open call,
// follow it by a call to Connected(). The only errors Open will return directly are ConfigurationError or
// AlreadyConnected. If conf is nil, the result of NewConfig() is used.
func (b *Broker) Open(conf *Config) error {
	if !atomic.CompareAndSwapInt32(&b.opened, 0, 1) {
		return ErrAlreadyConnected
	}

	if conf == nil {
		conf = NewConfig()
	}

	err := conf.Validate()
	if err != nil {
		return err
	}

<<<<<<< HEAD
	Logger.Printf("Acquiring open lock for broker %v", b.addr)
	b.lock.Lock()
	Logger.Printf("Acquired open lock for broker %v", b.addr)
=======
	b.lock.Lock()
>>>>>>> c01858ab

	go withRecover(func() {
		defer b.lock.Unlock()

		// Abort the connection attempt if we're connected by the time we obtain the lock
		if b.conn != nil {
			Logger.Printf("Broker is already connected, short-circuited open %v", b.addr)
			return
		}

		// Abort this connection attempt if sarama has penalized the broker due to
		// previous failed connection attempts
		if b.penalized() {
			Logger.Printf("Broker is penalized, failed to open %v", b.addr)
			return
		}

		dialer := net.Dialer{
			Timeout:   conf.Net.DialTimeout,
			KeepAlive: conf.Net.KeepAlive,
		}

		if conf.Net.TLS.Enable {
			b.conn, b.connErr = tls.DialWithDialer(&dialer, "tcp", b.addr, conf.Net.TLS.Config)
		} else {
			b.conn, b.connErr = dialer.Dial("tcp", b.addr)
		}
		if b.connErr != nil {
<<<<<<< HEAD
			b.connErr = errors.New(b.connErr)
			b.conn = nil
			b.advanceBackoff(conf)
			Logger.Printf("Failed to connect to broker %s: %s\n", b.addr, b.connErr)
=======
			Logger.Printf("Failed to connect to broker %s: %s\n", b.addr, b.connErr)
			b.conn = nil
			atomic.StoreInt32(&b.opened, 0)
>>>>>>> c01858ab
			return
		}
		b.conn = newBufConn(b.conn)
		b.resetBackoff()

		b.conf = conf

		// Create or reuse the global metrics shared between brokers
		b.incomingByteRate = metrics.GetOrRegisterMeter("incoming-byte-rate", conf.MetricRegistry)
		b.requestRate = metrics.GetOrRegisterMeter("request-rate", conf.MetricRegistry)
		b.requestSize = getOrRegisterHistogram("request-size", conf.MetricRegistry)
		b.requestLatency = getOrRegisterHistogram("request-latency-in-ms", conf.MetricRegistry)
		b.outgoingByteRate = metrics.GetOrRegisterMeter("outgoing-byte-rate", conf.MetricRegistry)
		b.responseRate = metrics.GetOrRegisterMeter("response-rate", conf.MetricRegistry)
		b.responseSize = getOrRegisterHistogram("response-size", conf.MetricRegistry)
		// Do not gather metrics for seeded broker (only used during bootstrap) because they share
		// the same id (-1) and are already exposed through the global metrics above
		if b.id >= 0 {
			b.brokerIncomingByteRate = getOrRegisterBrokerMeter("incoming-byte-rate", b, conf.MetricRegistry)
			b.brokerRequestRate = getOrRegisterBrokerMeter("request-rate", b, conf.MetricRegistry)
			b.brokerRequestSize = getOrRegisterBrokerHistogram("request-size", b, conf.MetricRegistry)
			b.brokerRequestLatency = getOrRegisterBrokerHistogram("request-latency-in-ms", b, conf.MetricRegistry)
			b.brokerOutgoingByteRate = getOrRegisterBrokerMeter("outgoing-byte-rate", b, conf.MetricRegistry)
			b.brokerResponseRate = getOrRegisterBrokerMeter("response-rate", b, conf.MetricRegistry)
			b.brokerResponseSize = getOrRegisterBrokerHistogram("response-size", b, conf.MetricRegistry)
		}

		if conf.Net.SASL.Enable {
			b.connErr = b.sendAndReceiveSASLPlainAuth()
			if b.connErr != nil {
				err = b.conn.Close()
				if err == nil {
					Logger.Printf("Closed connection to broker %s\n", b.addr)
				} else {
					Logger.Printf("Error while closing connection to broker %s: %s\n", b.addr, err)
				}
				b.conn = nil
				atomic.StoreInt32(&b.opened, 0)
				return
			}
		}

		b.done = make(chan bool)
		b.responses = make(chan responsePromise, b.conf.Net.MaxOpenRequests-1)

		if b.id >= 0 {
			Logger.Printf("Connected to broker at %s (registered as #%d)\n", b.addr, b.id)
		} else {
			Logger.Printf("Connected to broker at %s (unregistered)\n", b.addr)
		}
		go withRecover(b.responseReceiver)
	})

	return nil
}

// Connected returns true if the broker is connected and false otherwise. If the broker is not
// connected but it had tried to connect, the error from that connection attempt is also returned.
func (b *Broker) Connected() (bool, error) {
	b.lock.Lock()
	defer b.lock.Unlock()

	return b.conn != nil, b.connErr
}

func (b *Broker) Penalized() bool {
	b.lock.Lock()
	defer b.lock.Unlock()

	return b.penalized()
}

func (b *Broker) Close() error {
	b.lock.Lock()
	defer b.lock.Unlock()

	if b.conn == nil {
		return ErrNotConnected
	}

	close(b.responses)
	<-b.done

	err := b.conn.Close()

	b.conn = nil
	b.connErr = nil
	b.done = nil
	b.responses = nil

	if err == nil {
		Logger.Printf("Closed connection to broker %s\n", b.addr)
	} else {
		Logger.Printf("Error while closing connection to broker %s: %s\n", b.addr, err)
	}

	atomic.StoreInt32(&b.opened, 0)

	return err
}

// ID returns the broker ID retrieved from Kafka's metadata, or -1 if that is not known.
func (b *Broker) ID() int32 {
	return b.id
}

// Addr returns the broker address as either retrieved from Kafka's metadata or passed to NewBroker.
func (b *Broker) Addr() string {
	return b.addr
}

func (b *Broker) GetMetadata(request *MetadataRequest) (*MetadataResponse, error) {
	response := new(MetadataResponse)

	err := b.sendAndReceive(request, response)

	if err != nil {
		return nil, err
	}

	return response, nil
}

func (b *Broker) GetConsumerMetadata(request *ConsumerMetadataRequest) (*ConsumerMetadataResponse, error) {
	response := new(ConsumerMetadataResponse)

	err := b.sendAndReceive(request, response)

	if err != nil {
		return nil, err
	}

	return response, nil
}

func (b *Broker) GetAvailableOffsets(request *OffsetRequest) (*OffsetResponse, error) {
	response := new(OffsetResponse)

	err := b.sendAndReceive(request, response)

	if err != nil {
		return nil, err
	}

	return response, nil
}

func (b *Broker) Produce(request *ProduceRequest) (*ProduceResponse, error) {
	var response *ProduceResponse
	var err error

	if request.RequiredAcks == NoResponse {
		err = b.sendAndReceive(request, nil)
	} else {
		response = new(ProduceResponse)
		err = b.sendAndReceive(request, response)
	}

	if err != nil {
		return nil, err
	}

	return response, nil
}

func (b *Broker) Fetch(request *FetchRequest) (*FetchResponse, error) {
	response := new(FetchResponse)

	err := b.sendAndReceive(request, response)

	if err != nil {
		return nil, err
	}

	return response, nil
}

func (b *Broker) CommitOffset(request *OffsetCommitRequest) (*OffsetCommitResponse, error) {
	response := new(OffsetCommitResponse)

	err := b.sendAndReceive(request, response)

	if err != nil {
		return nil, err
	}

	return response, nil
}

func (b *Broker) FetchOffset(request *OffsetFetchRequest) (*OffsetFetchResponse, error) {
	response := new(OffsetFetchResponse)

	err := b.sendAndReceive(request, response)

	if err != nil {
		return nil, err
	}

	return response, nil
}

func (b *Broker) JoinGroup(request *JoinGroupRequest) (*JoinGroupResponse, error) {
	response := new(JoinGroupResponse)

	err := b.sendAndReceive(request, response)
	if err != nil {
		return nil, err
	}

	return response, nil
}

func (b *Broker) SyncGroup(request *SyncGroupRequest) (*SyncGroupResponse, error) {
	response := new(SyncGroupResponse)

	err := b.sendAndReceive(request, response)
	if err != nil {
		return nil, err
	}

	return response, nil
}

func (b *Broker) LeaveGroup(request *LeaveGroupRequest) (*LeaveGroupResponse, error) {
	response := new(LeaveGroupResponse)

	err := b.sendAndReceive(request, response)
	if err != nil {
		return nil, err
	}

	return response, nil
}

func (b *Broker) Heartbeat(request *HeartbeatRequest) (*HeartbeatResponse, error) {
	response := new(HeartbeatResponse)

	err := b.sendAndReceive(request, response)
	if err != nil {
		return nil, err
	}

	return response, nil
}

func (b *Broker) ListGroups(request *ListGroupsRequest) (*ListGroupsResponse, error) {
	response := new(ListGroupsResponse)

	err := b.sendAndReceive(request, response)
	if err != nil {
		return nil, err
	}

	return response, nil
}

func (b *Broker) DescribeGroups(request *DescribeGroupsRequest) (*DescribeGroupsResponse, error) {
	response := new(DescribeGroupsResponse)

	err := b.sendAndReceive(request, response)
	if err != nil {
		return nil, err
	}

	return response, nil
}

func (b *Broker) ApiVersions(request *ApiVersionsRequest) (*ApiVersionsResponse, error) {
	response := new(ApiVersionsResponse)

	err := b.sendAndReceive(request, response)
	if err != nil {
		return nil, err
	}

	return response, nil
}

func (b *Broker) send(rb protocolBody, promiseResponse bool) (*responsePromise, error) {
	b.lock.Lock()
	defer b.lock.Unlock()

	if b.conn == nil {
		if b.connErr != nil {
			return nil, b.connErr
		}
		return nil, ErrNotConnected
	}

	if !b.conf.Version.IsAtLeast(rb.requiredVersion()) {
		return nil, ErrUnsupportedVersion
	}

	req := &request{correlationID: b.correlationID, clientID: b.conf.ClientID, body: rb}
	buf, err := encode(req, b.conf.MetricRegistry)
	if err != nil {
		return nil, err
	}

	err = b.conn.SetWriteDeadline(time.Now().Add(b.conf.Net.WriteTimeout))
	if err != nil {
		return nil, err
	}

	requestTime := time.Now()
	bytes, err := b.conn.Write(buf)
	b.updateOutgoingCommunicationMetrics(bytes)
	if err != nil {
		return nil, err
	}
	b.correlationID++

	if !promiseResponse {
		// Record request latency without the response
		b.updateRequestLatencyMetrics(time.Since(requestTime))
		return nil, nil
	}

	promise := responsePromise{requestTime, req.correlationID, make(chan []byte), make(chan error)}
	b.responses <- promise

	return &promise, nil
}

func (b *Broker) sendAndReceive(req protocolBody, res versionedDecoder) error {
	promise, err := b.send(req, res != nil)

	if err != nil {
		return err
	}

	if promise == nil {
		return nil
	}

	select {
	case buf := <-promise.packets:
		return versionedDecode(buf, res, req.version())
	case err = <-promise.errors:
		return err
	}
}

func (b *Broker) decode(pd packetDecoder) (err error) {
	b.id, err = pd.getInt32()
	if err != nil {
		return err
	}

	host, err := pd.getString()
	if err != nil {
		return err
	}

	port, err := pd.getInt32()
	if err != nil {
		return err
	}

	b.addr = net.JoinHostPort(host, fmt.Sprint(port))
	if _, _, err := net.SplitHostPort(b.addr); err != nil {
		return err
	}

	return nil
}

func (b *Broker) encode(pe packetEncoder) (err error) {

	host, portstr, err := net.SplitHostPort(b.addr)
	if err != nil {
		return errors.New(err)
	}
	port, err := strconv.Atoi(portstr)
	if err != nil {
		return errors.New(err)
	}

	pe.putInt32(b.id)

	err = pe.putString(host)
	if err != nil {
		return errors.New(err)
	}

	pe.putInt32(int32(port))

	return nil
}

func (b *Broker) responseReceiver() {
	var dead error
	header := make([]byte, 8)
	for response := range b.responses {
		if dead != nil {
			response.errors <- dead
			continue
		}

		err := b.conn.SetReadDeadline(time.Now().Add(b.conf.Net.ReadTimeout))
		if err != nil {
			dead = err
			response.errors <- err
			continue
		}

		bytesReadHeader, err := io.ReadFull(b.conn, header)
		requestLatency := time.Since(response.requestTime)
		if err != nil {
			b.updateIncomingCommunicationMetrics(bytesReadHeader, requestLatency)
			dead = err
			response.errors <- err
			continue
		}

		decodedHeader := responseHeader{}
		err = decode(header, &decodedHeader)
		if err != nil {
			b.updateIncomingCommunicationMetrics(bytesReadHeader, requestLatency)
			dead = err
			response.errors <- err
			continue
		}
		if decodedHeader.correlationID != response.correlationID {
			b.updateIncomingCommunicationMetrics(bytesReadHeader, requestLatency)
			// TODO if decoded ID < cur ID, discard until we catch up
			// TODO if decoded ID > cur ID, save it so when cur ID catches up we have a response
			dead = PacketDecodingError{fmt.Sprintf("correlation ID didn't match, wanted %d, got %d", response.correlationID, decodedHeader.correlationID)}
			response.errors <- dead
			continue
		}

		buf := make([]byte, decodedHeader.length-4)
		bytesReadBody, err := io.ReadFull(b.conn, buf)
		b.updateIncomingCommunicationMetrics(bytesReadHeader+bytesReadBody, requestLatency)
		if err != nil {
			dead = err
			response.errors <- err
			continue
		}

		response.packets <- buf
	}
	close(b.done)
}

<<<<<<< HEAD
// Determine if the broker is penalized. The broker lock should be held when calling
// this method
func (b *Broker) penalized() bool {
	now := time.Now()
	if !b.retryAfter.IsZero() && (now.Before(b.retryAfter) || now.Equal(b.retryAfter)) {
		return true
	}
	return false
}

// Reset backoff to its initial state. The broker lock should be held when calling
// this method.
func (b *Broker) resetBackoff() {
	b.currentBackoff = time.Second
	var t time.Time
	b.retryAfter = t
}

// Advance backoff to its next state. The broker lock should be held when calling
// this method.
func (b *Broker) advanceBackoff(conf *Config) {
	var adj time.Duration
	if b.currentBackoff < conf.Net.Backoff.Initial {
		b.currentBackoff = conf.Net.Backoff.Initial
		adj = conf.Net.Backoff.Initial
	} else if b.currentBackoff >= conf.Net.Backoff.Max {
		b.currentBackoff = conf.Net.Backoff.Max
		adj = conf.Net.Backoff.Max
	} else {
		// Calculate the next backoff
		backoff := int64(float64(b.currentBackoff) * conf.Net.Backoff.Multiplier)
		if backoff > int64(conf.Net.Backoff.Max) {
			backoff = int64(conf.Net.Backoff.Max)
		}
		maxJitter := int64(float64(backoff) * conf.Net.Backoff.Jitter)
		jitter := rand.Int63n(maxJitter)
		if jitter%2 == 0 {
			jitter = -1 * jitter
		}
		adj = time.Duration(backoff + jitter)
		b.currentBackoff = time.Duration(backoff)
	}

	Logger.Printf("Waiting %v seconds before attempting reconnect to broker %s", adj, b.addr)
	now := time.Now()
	b.retryAfter = now.Add(adj)
=======
func (b *Broker) sendAndReceiveSASLPlainHandshake() error {
	rb := &SaslHandshakeRequest{"PLAIN"}
	req := &request{correlationID: b.correlationID, clientID: b.conf.ClientID, body: rb}
	buf, err := encode(req, b.conf.MetricRegistry)
	if err != nil {
		return err
	}

	err = b.conn.SetWriteDeadline(time.Now().Add(b.conf.Net.WriteTimeout))
	if err != nil {
		return err
	}

	requestTime := time.Now()
	bytes, err := b.conn.Write(buf)
	b.updateOutgoingCommunicationMetrics(bytes)
	if err != nil {
		Logger.Printf("Failed to send SASL handshake %s: %s\n", b.addr, err.Error())
		return err
	}
	b.correlationID++
	//wait for the response
	header := make([]byte, 8) // response header
	_, err = io.ReadFull(b.conn, header)
	if err != nil {
		Logger.Printf("Failed to read SASL handshake header : %s\n", err.Error())
		return err
	}
	length := binary.BigEndian.Uint32(header[:4])
	payload := make([]byte, length-4)
	n, err := io.ReadFull(b.conn, payload)
	if err != nil {
		Logger.Printf("Failed to read SASL handshake payload : %s\n", err.Error())
		return err
	}
	b.updateIncomingCommunicationMetrics(n+8, time.Since(requestTime))
	res := &SaslHandshakeResponse{}
	err = versionedDecode(payload, res, 0)
	if err != nil {
		Logger.Printf("Failed to parse SASL handshake : %s\n", err.Error())
		return err
	}
	if res.Err != ErrNoError {
		Logger.Printf("Invalid SASL Mechanism : %s\n", res.Err.Error())
		return res.Err
	}
	Logger.Print("Successful SASL handshake")
	return nil
}

// Kafka 0.10.0 plans to support SASL Plain and Kerberos as per PR #812 (KIP-43)/(JIRA KAFKA-3149)
// Some hosted kafka services such as IBM Message Hub already offer SASL/PLAIN auth with Kafka 0.9
//
// In SASL Plain, Kafka expects the auth header to be in the following format
// Message format (from https://tools.ietf.org/html/rfc4616):
//
//   message   = [authzid] UTF8NUL authcid UTF8NUL passwd
//   authcid   = 1*SAFE ; MUST accept up to 255 octets
//   authzid   = 1*SAFE ; MUST accept up to 255 octets
//   passwd    = 1*SAFE ; MUST accept up to 255 octets
//   UTF8NUL   = %x00 ; UTF-8 encoded NUL character
//
//   SAFE      = UTF1 / UTF2 / UTF3 / UTF4
//                  ;; any UTF-8 encoded Unicode character except NUL
//
// When credentials are valid, Kafka returns a 4 byte array of null characters.
// When credentials are invalid, Kafka closes the connection. This does not seem to be the ideal way
// of responding to bad credentials but thats how its being done today.
func (b *Broker) sendAndReceiveSASLPlainAuth() error {
	if b.conf.Net.SASL.Handshake {
		handshakeErr := b.sendAndReceiveSASLPlainHandshake()
		if handshakeErr != nil {
			Logger.Printf("Error while performing SASL handshake %s\n", b.addr)
			return handshakeErr
		}
	}
	length := 1 + len(b.conf.Net.SASL.User) + 1 + len(b.conf.Net.SASL.Password)
	authBytes := make([]byte, length+4) //4 byte length header + auth data
	binary.BigEndian.PutUint32(authBytes, uint32(length))
	copy(authBytes[4:], []byte("\x00"+b.conf.Net.SASL.User+"\x00"+b.conf.Net.SASL.Password))

	err := b.conn.SetWriteDeadline(time.Now().Add(b.conf.Net.WriteTimeout))
	if err != nil {
		Logger.Printf("Failed to set write deadline when doing SASL auth with broker %s: %s\n", b.addr, err.Error())
		return err
	}

	requestTime := time.Now()
	bytesWritten, err := b.conn.Write(authBytes)
	b.updateOutgoingCommunicationMetrics(bytesWritten)
	if err != nil {
		Logger.Printf("Failed to write SASL auth header to broker %s: %s\n", b.addr, err.Error())
		return err
	}

	header := make([]byte, 4)
	n, err := io.ReadFull(b.conn, header)
	b.updateIncomingCommunicationMetrics(n, time.Since(requestTime))
	// If the credentials are valid, we would get a 4 byte response filled with null characters.
	// Otherwise, the broker closes the connection and we get an EOF
	if err != nil {
		Logger.Printf("Failed to read response while authenticating with SASL to broker %s: %s\n", b.addr, err.Error())
		return err
	}

	Logger.Printf("SASL authentication successful with broker %s:%v - %v\n", b.addr, n, header)
	return nil
}

func (b *Broker) updateIncomingCommunicationMetrics(bytes int, requestLatency time.Duration) {
	b.updateRequestLatencyMetrics(requestLatency)
	b.responseRate.Mark(1)
	if b.brokerResponseRate != nil {
		b.brokerResponseRate.Mark(1)
	}
	responseSize := int64(bytes)
	b.incomingByteRate.Mark(responseSize)
	if b.brokerIncomingByteRate != nil {
		b.brokerIncomingByteRate.Mark(responseSize)
	}
	b.responseSize.Update(responseSize)
	if b.brokerResponseSize != nil {
		b.brokerResponseSize.Update(responseSize)
	}
}

func (b *Broker) updateRequestLatencyMetrics(requestLatency time.Duration) {
	requestLatencyInMs := int64(requestLatency / time.Millisecond)
	b.requestLatency.Update(requestLatencyInMs)
	if b.brokerRequestLatency != nil {
		b.brokerRequestLatency.Update(requestLatencyInMs)
	}
}

func (b *Broker) updateOutgoingCommunicationMetrics(bytes int) {
	b.requestRate.Mark(1)
	if b.brokerRequestRate != nil {
		b.brokerRequestRate.Mark(1)
	}
	requestSize := int64(bytes)
	b.outgoingByteRate.Mark(requestSize)
	if b.brokerOutgoingByteRate != nil {
		b.brokerOutgoingByteRate.Mark(requestSize)
	}
	b.requestSize.Update(requestSize)
	if b.brokerRequestSize != nil {
		b.brokerRequestSize.Update(requestSize)
	}
>>>>>>> c01858ab
}<|MERGE_RESOLUTION|>--- conflicted
+++ resolved
@@ -66,10 +66,6 @@
 // follow it by a call to Connected(). The only errors Open will return directly are ConfigurationError or
 // AlreadyConnected. If conf is nil, the result of NewConfig() is used.
 func (b *Broker) Open(conf *Config) error {
-	if !atomic.CompareAndSwapInt32(&b.opened, 0, 1) {
-		return ErrAlreadyConnected
-	}
-
 	if conf == nil {
 		conf = NewConfig()
 	}
@@ -79,13 +75,9 @@
 		return err
 	}
 
-<<<<<<< HEAD
 	Logger.Printf("Acquiring open lock for broker %v", b.addr)
 	b.lock.Lock()
 	Logger.Printf("Acquired open lock for broker %v", b.addr)
-=======
-	b.lock.Lock()
->>>>>>> c01858ab
 
 	go withRecover(func() {
 		defer b.lock.Unlock()
@@ -114,16 +106,10 @@
 			b.conn, b.connErr = dialer.Dial("tcp", b.addr)
 		}
 		if b.connErr != nil {
-<<<<<<< HEAD
 			b.connErr = errors.New(b.connErr)
 			b.conn = nil
 			b.advanceBackoff(conf)
 			Logger.Printf("Failed to connect to broker %s: %s\n", b.addr, b.connErr)
-=======
-			Logger.Printf("Failed to connect to broker %s: %s\n", b.addr, b.connErr)
-			b.conn = nil
-			atomic.StoreInt32(&b.opened, 0)
->>>>>>> c01858ab
 			return
 		}
 		b.conn = newBufConn(b.conn)
@@ -161,7 +147,6 @@
 					Logger.Printf("Error while closing connection to broker %s: %s\n", b.addr, err)
 				}
 				b.conn = nil
-				atomic.StoreInt32(&b.opened, 0)
 				return
 			}
 		}
@@ -219,8 +204,6 @@
 	} else {
 		Logger.Printf("Error while closing connection to broker %s: %s\n", b.addr, err)
 	}
-
-	atomic.StoreInt32(&b.opened, 0)
 
 	return err
 }
@@ -570,7 +553,6 @@
 	close(b.done)
 }
 
-<<<<<<< HEAD
 // Determine if the broker is penalized. The broker lock should be held when calling
 // this method
 func (b *Broker) penalized() bool {
@@ -617,7 +599,8 @@
 	Logger.Printf("Waiting %v seconds before attempting reconnect to broker %s", adj, b.addr)
 	now := time.Now()
 	b.retryAfter = now.Add(adj)
-=======
+}
+
 func (b *Broker) sendAndReceiveSASLPlainHandshake() error {
 	rb := &SaslHandshakeRequest{"PLAIN"}
 	req := &request{correlationID: b.correlationID, clientID: b.conf.ClientID, body: rb}
@@ -766,5 +749,4 @@
 	if b.brokerRequestSize != nil {
 		b.brokerRequestSize.Update(requestSize)
 	}
->>>>>>> c01858ab
 }