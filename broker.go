package sarama

import (
<<<<<<< HEAD
	"github.com/scalingdata/errors"
=======
	"crypto/tls"
>>>>>>> 0040558f
	"fmt"
	"io"
	"net"
	"strconv"
	"sync"
	"sync/atomic"
	"time"
)

// Broker represents a single Kafka broker connection. All operations on this object are entirely concurrency-safe.
type Broker struct {
	id   int32
	addr string

	conf          *Config
	correlationID int32
	conn          net.Conn
	connErr       error
	lock          sync.Mutex
	opened        int32

	responses chan responsePromise
	done      chan bool
}

type responsePromise struct {
	correlationID int32
	packets       chan []byte
	errors        chan error
}

// NewBroker creates and returns a Broker targetting the given host:port address.
// This does not attempt to actually connect, you have to call Open() for that.
func NewBroker(addr string) *Broker {
	return &Broker{id: -1, addr: addr}
}

// Open tries to connect to the Broker if it is not already connected or connecting, but does not block
// waiting for the connection to complete. This means that any subsequent operations on the broker will
// block waiting for the connection to succeed or fail. To get the effect of a fully synchronous Open call,
// follow it by a call to Connected(). The only errors Open will return directly are ConfigurationError or
// AlreadyConnected. If conf is nil, the result of NewConfig() is used.
func (b *Broker) Open(conf *Config) error {
	if conf == nil {
		conf = NewConfig()
	}

	err := conf.Validate()
	if err != nil {
		return err
	}

	if !atomic.CompareAndSwapInt32(&b.opened, 0, 1) {
		return ErrAlreadyConnected
	}

	b.lock.Lock()

	if b.conn != nil {
		b.lock.Unlock()
		Logger.Printf("Failed to connect to broker %s: %s\n", b.addr, ErrAlreadyConnected)
		return ErrAlreadyConnected
	}

	go withRecover(func() {
		defer b.lock.Unlock()

		dialer := net.Dialer{
			Timeout:   conf.Net.DialTimeout,
			KeepAlive: conf.Net.KeepAlive,
		}

		if conf.Net.TLS.Enable {
			b.conn, b.connErr = tls.DialWithDialer(&dialer, "tcp", b.addr, conf.Net.TLS.Config)
		} else {
			b.conn, b.connErr = dialer.Dial("tcp", b.addr)
		}
		if b.connErr != nil {
			b.connErr = errors.New(b.connErr)
			b.conn = nil
			atomic.StoreInt32(&b.opened, 0)
			Logger.Printf("Failed to connect to broker %s: %s\n", b.addr, b.connErr)
			return
		}
		b.conn = newBufConn(b.conn)

		b.conf = conf
		b.done = make(chan bool)
		b.responses = make(chan responsePromise, b.conf.Net.MaxOpenRequests-1)

		if b.id >= 0 {
			Logger.Printf("Connected to broker at %s (registered as #%d)\n", b.addr, b.id)
		} else {
			Logger.Printf("Connected to broker at %s (unregistered)\n", b.addr)
		}
		go withRecover(b.responseReceiver)
	})

	return nil
}

// Connected returns true if the broker is connected and false otherwise. If the broker is not
// connected but it had tried to connect, the error from that connection attempt is also returned.
func (b *Broker) Connected() (bool, error) {
	b.lock.Lock()
	defer b.lock.Unlock()

	return b.conn != nil, b.connErr
}

func (b *Broker) Close() error {
	b.lock.Lock()
	defer b.lock.Unlock()

	if b.conn == nil {
<<<<<<< HEAD
		return errors.New(NotConnected)
=======
		return ErrNotConnected
>>>>>>> 0040558f
	}

	close(b.responses)
	<-b.done

	err := b.conn.Close()

	b.conn = nil
	b.connErr = nil
	b.done = nil
	b.responses = nil

<<<<<<< HEAD
	if err == nil {
		Logger.Printf("Closed connection to broker %s\n", b.addr)
	} else {
		Logger.Printf("Failed to close connection to broker %s: %s\n", b.addr, err)
	}

	return
=======
	atomic.StoreInt32(&b.opened, 0)

	if err == nil {
		Logger.Printf("Closed connection to broker %s\n", b.addr)
	} else {
		Logger.Printf("Error while closing connection to broker %s: %s\n", b.addr, err)
	}

	return err
>>>>>>> 0040558f
}

// ID returns the broker ID retrieved from Kafka's metadata, or -1 if that is not known.
func (b *Broker) ID() int32 {
	return b.id
}

// Addr returns the broker address as either retrieved from Kafka's metadata or passed to NewBroker.
func (b *Broker) Addr() string {
	return b.addr
}

func (b *Broker) GetMetadata(request *MetadataRequest) (*MetadataResponse, error) {
	response := new(MetadataResponse)

	err := b.sendAndReceive(request, response)

	if err != nil {
		return nil, err
	}

	return response, nil
}

func (b *Broker) GetConsumerMetadata(request *ConsumerMetadataRequest) (*ConsumerMetadataResponse, error) {
	response := new(ConsumerMetadataResponse)

	err := b.sendAndReceive(request, response)

	if err != nil {
		return nil, err
	}

	return response, nil
}

func (b *Broker) GetAvailableOffsets(request *OffsetRequest) (*OffsetResponse, error) {
	response := new(OffsetResponse)

	err := b.sendAndReceive(request, response)

	if err != nil {
		return nil, err
	}

	return response, nil
}

func (b *Broker) Produce(request *ProduceRequest) (*ProduceResponse, error) {
	var response *ProduceResponse
	var err error

	if request.RequiredAcks == NoResponse {
		err = b.sendAndReceive(request, nil)
	} else {
		response = new(ProduceResponse)
		err = b.sendAndReceive(request, response)
	}

	if err != nil {
		return nil, err
	}

	return response, nil
}

func (b *Broker) Fetch(request *FetchRequest) (*FetchResponse, error) {
	response := new(FetchResponse)

	err := b.sendAndReceive(request, response)

	if err != nil {
		return nil, err
	}

	return response, nil
}

func (b *Broker) CommitOffset(request *OffsetCommitRequest) (*OffsetCommitResponse, error) {
	response := new(OffsetCommitResponse)

	err := b.sendAndReceive(request, response)

	if err != nil {
		return nil, err
	}

	return response, nil
}

func (b *Broker) FetchOffset(request *OffsetFetchRequest) (*OffsetFetchResponse, error) {
	response := new(OffsetFetchResponse)

	err := b.sendAndReceive(request, response)

	if err != nil {
		return nil, err
	}

	return response, nil
}

func (b *Broker) JoinGroup(request *JoinGroupRequest) (*JoinGroupResponse, error) {
	response := new(JoinGroupResponse)

	err := b.sendAndReceive(request, response)
	if err != nil {
		return nil, err
	}

	return response, nil
}

func (b *Broker) SyncGroup(request *SyncGroupRequest) (*SyncGroupResponse, error) {
	response := new(SyncGroupResponse)

	err := b.sendAndReceive(request, response)
	if err != nil {
		return nil, err
	}

	return response, nil
}

func (b *Broker) LeaveGroup(request *LeaveGroupRequest) (*LeaveGroupResponse, error) {
	response := new(LeaveGroupResponse)

	err := b.sendAndReceive(request, response)
	if err != nil {
		return nil, err
	}

	return response, nil
}

func (b *Broker) Heartbeat(request *HeartbeatRequest) (*HeartbeatResponse, error) {
	response := new(HeartbeatResponse)

	err := b.sendAndReceive(request, response)
	if err != nil {
		return nil, err
	}

	return response, nil
}

func (b *Broker) ListGroups(request *ListGroupsRequest) (*ListGroupsResponse, error) {
	response := new(ListGroupsResponse)

	err := b.sendAndReceive(request, response)
	if err != nil {
		return nil, err
	}

	return response, nil
}

func (b *Broker) DescribeGroups(request *DescribeGroupsRequest) (*DescribeGroupsResponse, error) {
	response := new(DescribeGroupsResponse)

	err := b.sendAndReceive(request, response)
	if err != nil {
		return nil, err
	}

	return response, nil
}

func (b *Broker) send(rb requestBody, promiseResponse bool) (*responsePromise, error) {
	b.lock.Lock()
	defer b.lock.Unlock()

	if b.conn == nil {
		if b.connErr != nil {
			return nil, b.connErr
		}
		return nil, ErrNotConnected
	}

	req := &request{correlationID: b.correlationID, clientID: b.conf.ClientID, body: rb}
	buf, err := encode(req)
	if err != nil {
		return nil, err
	}

	err = b.conn.SetWriteDeadline(time.Now().Add(b.conf.Net.WriteTimeout))
	if err != nil {
		return nil, err
	}

	_, err = b.conn.Write(buf)
	if err != nil {
		return nil, err
	}
	b.correlationID++

	if !promiseResponse {
		return nil, nil
	}

	promise := responsePromise{req.correlationID, make(chan []byte), make(chan error)}
	b.responses <- promise

	return &promise, nil
}

func (b *Broker) sendAndReceive(req requestBody, res decoder) error {
	promise, err := b.send(req, res != nil)

	if err != nil {
		return err
	}

	if promise == nil {
		return nil
	}

	select {
	case buf := <-promise.packets:
		return decode(buf, res)
	case err = <-promise.errors:
		return err
	}
}

func (b *Broker) decode(pd packetDecoder) (err error) {
	b.id, err = pd.getInt32()
	if err != nil {
		return err
	}

	host, err := pd.getString()
	if err != nil {
		return err
	}

	port, err := pd.getInt32()
	if err != nil {
		return err
	}

	b.addr = net.JoinHostPort(host, fmt.Sprint(port))
	if _, _, err := net.SplitHostPort(b.addr); err != nil {
		return err
	}

	return nil
}

func (b *Broker) encode(pe packetEncoder) (err error) {

	host, portstr, err := net.SplitHostPort(b.addr)
	if err != nil {
		return errors.New(err)
	}
	port, err := strconv.Atoi(portstr)
	if err != nil {
		return errors.New(err)
	}

	pe.putInt32(b.id)

	err = pe.putString(host)
	if err != nil {
		return errors.New(err)
	}

	pe.putInt32(int32(port))

	return nil
}

func (b *Broker) responseReceiver() {
	var dead error
	header := make([]byte, 8)
	for response := range b.responses {
		if dead != nil {
			response.errors <- dead
			continue
		}

		err := b.conn.SetReadDeadline(time.Now().Add(b.conf.Net.ReadTimeout))
		if err != nil {
			dead = err
			response.errors <- err
			continue
		}

		_, err = io.ReadFull(b.conn, header)
		if err != nil {
<<<<<<< HEAD
			response.errors <- errors.New(err)
=======
			dead = err
			response.errors <- err
>>>>>>> 0040558f
			continue
		}

		decodedHeader := responseHeader{}
		err = decode(header, &decodedHeader)
		if err != nil {
			dead = err
			response.errors <- err
			continue
		}
		if decodedHeader.correlationID != response.correlationID {
			// TODO if decoded ID < cur ID, discard until we catch up
			// TODO if decoded ID > cur ID, save it so when cur ID catches up we have a response
			dead = PacketDecodingError{fmt.Sprintf("correlation ID didn't match, wanted %d, got %d", response.correlationID, decodedHeader.correlationID)}
			response.errors <- dead
			continue
		}

		buf := make([]byte, decodedHeader.length-4)
		_, err = io.ReadFull(b.conn, buf)
		if err != nil {
<<<<<<< HEAD
			// XXX: the above ReadFull call inherits the same ReadDeadline set at the top of this loop, so it may
			// fail with a timeout error. If this happens, our connection is permanently toast since we will no longer
			// be aligned correctly on the stream (we'll be reading garbage Kafka headers from the middle of data).
			// Can we/should we fail harder in that case?
			response.errors <- errors.New(err)
=======
			dead = err
			response.errors <- err
>>>>>>> 0040558f
			continue
		}

		response.packets <- buf
	}
	close(b.done)
}<|MERGE_RESOLUTION|>--- conflicted
+++ resolved
@@ -1,12 +1,9 @@
 package sarama
 
 import (
-<<<<<<< HEAD
+	"crypto/tls"
+	"fmt"
 	"github.com/scalingdata/errors"
-=======
-	"crypto/tls"
->>>>>>> 0040558f
-	"fmt"
 	"io"
 	"net"
 	"strconv"
@@ -121,11 +118,7 @@
 	defer b.lock.Unlock()
 
 	if b.conn == nil {
-<<<<<<< HEAD
-		return errors.New(NotConnected)
-=======
 		return ErrNotConnected
->>>>>>> 0040558f
 	}
 
 	close(b.responses)
@@ -138,15 +131,6 @@
 	b.done = nil
 	b.responses = nil
 
-<<<<<<< HEAD
-	if err == nil {
-		Logger.Printf("Closed connection to broker %s\n", b.addr)
-	} else {
-		Logger.Printf("Failed to close connection to broker %s: %s\n", b.addr, err)
-	}
-
-	return
-=======
 	atomic.StoreInt32(&b.opened, 0)
 
 	if err == nil {
@@ -156,7 +140,6 @@
 	}
 
 	return err
->>>>>>> 0040558f
 }
 
 // ID returns the broker ID retrieved from Kafka's metadata, or -1 if that is not known.
@@ -447,12 +430,8 @@
 
 		_, err = io.ReadFull(b.conn, header)
 		if err != nil {
-<<<<<<< HEAD
-			response.errors <- errors.New(err)
-=======
 			dead = err
 			response.errors <- err
->>>>>>> 0040558f
 			continue
 		}
 
@@ -474,16 +453,8 @@
 		buf := make([]byte, decodedHeader.length-4)
 		_, err = io.ReadFull(b.conn, buf)
 		if err != nil {
-<<<<<<< HEAD
-			// XXX: the above ReadFull call inherits the same ReadDeadline set at the top of this loop, so it may
-			// fail with a timeout error. If this happens, our connection is permanently toast since we will no longer
-			// be aligned correctly on the stream (we'll be reading garbage Kafka headers from the middle of data).
-			// Can we/should we fail harder in that case?
-			response.errors <- errors.New(err)
-=======
 			dead = err
 			response.errors <- err
->>>>>>> 0040558f
 			continue
 		}
 
