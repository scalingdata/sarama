--- conflicted
+++ resolved
@@ -2,13 +2,8 @@
 
 import (
 	"bytes"
-<<<<<<< HEAD
+	"encoding/binary"
 	"github.com/scalingdata/snappy-go/snappy"
-=======
->>>>>>> 0040558f
-	"encoding/binary"
-
-	"github.com/golang/snappy"
 )
 
 var snappyMagic = []byte{130, 83, 78, 65, 80, 80, 89, 0}
