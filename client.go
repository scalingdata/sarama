package sarama

import (
<<<<<<< HEAD
	"github.com/scalingdata/errors"
=======
	"math/rand"
>>>>>>> 0040558f
	"sort"
	"sync"
	"time"
)

// Client is a generic Kafka client. It manages connections to one or more Kafka brokers.
// You MUST call Close() on a client to avoid leaks, it will not be garbage-collected
// automatically when it passes out of scope. A single client can be safely shared by
// multiple concurrent Producers and Consumers.
type Client interface {
	// Config returns the Config struct of the client. This struct should not be
	// altered after it has been created.
	Config() *Config

	// Topics returns the set of available topics as retrieved from cluster metadata.
	Topics() ([]string, error)

	// Partitions returns the sorted list of all partition IDs for the given topic.
	Partitions(topic string) ([]int32, error)

	// WritablePartitions returns the sorted list of all writable partition IDs for
	// the given topic, where "writable" means "having a valid leader accepting
	// writes".
	WritablePartitions(topic string) ([]int32, error)

	// Leader returns the broker object that is the leader of the current
	// topic/partition, as determined by querying the cluster metadata.
	Leader(topic string, partitionID int32) (*Broker, error)

	// Replicas returns the set of all replica IDs for the given partition.
	Replicas(topic string, partitionID int32) ([]int32, error)

	// RefreshMetadata takes a list of topics and queries the cluster to refresh the
	// available metadata for those topics. If no topics are provided, it will refresh
	// metadata for all topics.
	RefreshMetadata(topics ...string) error

	// GetOffset queries the cluster to get the most recent available offset at the
	// given time on the topic/partition combination. Time should be OffsetOldest for
	// the earliest available offset, OffsetNewest for the offset of the message that
	// will be produced next, or a time.
	GetOffset(topic string, partitionID int32, time int64) (int64, error)

	// Coordinator returns the coordinating broker for a consumer group. It will
	// return a locally cached value if it's available. You can call
	// RefreshCoordinator to update the cached value. This function only works on
	// Kafka 0.8.2 and higher.
	Coordinator(consumerGroup string) (*Broker, error)

	// RefreshCoordinator retrieves the coordinator for a consumer group and stores it
	// in local cache. This function only works on Kafka 0.8.2 and higher.
	RefreshCoordinator(consumerGroup string) error

	// Close shuts down all broker connections managed by this client. It is required
	// to call this function before a client object passes out of scope, as it will
	// otherwise leak memory. You must close any Producers or Consumers using a client
	// before you close the client.
	Close() error

	// Closed returns true if the client has already had Close called on it
	Closed() bool
}

const (
	// OffsetNewest stands for the log head offset, i.e. the offset that will be
	// assigned to the next message that will be produced to the partition. You
	// can send this to a client's GetOffset method to get this offset, or when
	// calling ConsumePartition to start consuming new messages.
	OffsetNewest int64 = -1
	// OffsetOldest stands for the oldest offset available on the broker for a
	// partition. You can send this to a client's GetOffset method to get this
	// offset, or when calling ConsumePartition to start consuming from the
	// oldest offset that is still available on the broker.
	OffsetOldest int64 = -2
)

type client struct {
	conf           *Config
	closer, closed chan none // for shutting down background metadata updater

	// the broker addresses given to us through the constructor are not guaranteed to be returned in
	// the cluster metadata (I *think* it only returns brokers who are currently leading partitions?)
	// so we store them separately
	seedBrokers []*Broker
	deadSeeds   []*Broker

	brokers      map[int32]*Broker                       // maps broker ids to brokers
	metadata     map[string]map[int32]*PartitionMetadata // maps topics to partition ids to metadata
	coordinators map[string]int32                        // Maps consumer group names to coordinating broker IDs

	// If the number of partitions is large, we can get some churn calling cachedPartitions,
	// so the result is cached.  It is important to update this value whenever metadata is changed
	cachedPartitionsResults map[string][maxPartitionIndex][]int32

	lock sync.RWMutex // protects access to the maps that hold cluster state.
}

// NewClient creates a new Client. It connects to one of the given broker addresses
// and uses that broker to automatically fetch metadata on the rest of the kafka cluster. If metadata cannot
// be retrieved from any of the given broker addresses, the client is not created.
func NewClient(addrs []string, conf *Config) (Client, error) {
	Logger.Println("Initializing new client")

	if conf == nil {
		conf = NewConfig()
	}

	if err := conf.Validate(); err != nil {
		return nil, err
	}

	if len(addrs) < 1 {
		return nil, ConfigurationError("You must provide at least one broker address")
	}

	client := &client{
		conf:                    conf,
		closer:                  make(chan none),
		closed:                  make(chan none),
		brokers:                 make(map[int32]*Broker),
		metadata:                make(map[string]map[int32]*PartitionMetadata),
		cachedPartitionsResults: make(map[string][maxPartitionIndex][]int32),
		coordinators:            make(map[string]int32),
	}

	random := rand.New(rand.NewSource(time.Now().UnixNano()))
	for _, index := range random.Perm(len(addrs)) {
		client.seedBrokers = append(client.seedBrokers, NewBroker(addrs[index]))
	}

	// do an initial fetch of all cluster metadata by specifing an empty list of topics
	err := client.RefreshMetadata()
	switch err {
	case nil:
		break
	case ErrLeaderNotAvailable, ErrReplicaNotAvailable:
		// indicates that maybe part of the cluster is down, but is not fatal to creating the client
		Logger.Println(err)
	default:
		close(client.closed) // we haven't started the background updater yet, so we have to do this manually
		_ = client.Close()
		return nil, err
	}
	go withRecover(client.backgroundMetadataUpdater)

	Logger.Println("Successfully initialized new client")

	return client, nil
}

func (client *client) Config() *Config {
	return client.conf
}

func (client *client) Close() error {
	if client.Closed() {
		// Chances are this is being called from a defer() and the error will go unobserved
		// so we go ahead and log the event in this case.
		Logger.Printf("Close() called on already closed client")
		return ErrClosedClient
	}

	// shutdown and wait for the background thread before we take the lock, to avoid races
	close(client.closer)
	<-client.closed

	client.lock.Lock()
	defer client.lock.Unlock()
	Logger.Println("Closing Client")

	var wg sync.WaitGroup
	for _, broker := range client.brokers {
		asyncCloseWithAck(broker, &wg)
	}
<<<<<<< HEAD

	client.brokers = nil
	client.metadata = nil

	if client.seedBroker != nil {
		asyncCloseWithAck(client.seedBroker, &wg)
=======

	for _, broker := range client.seedBrokers {
		safeAsyncClose(broker)
>>>>>>> 0040558f
	}

	client.brokers = nil
	client.metadata = nil

	/* Ensure all brokers have closed before exiting so the caller
	   knows that all resources have be free'd when we return. */
	wg.Wait()

	return nil
}

func (client *client) Closed() bool {
	return client.brokers == nil
}

func (client *client) Topics() ([]string, error) {
	if client.Closed() {
		return nil, ErrClosedClient
	}

	client.lock.RLock()
	defer client.lock.RUnlock()

	ret := make([]string, 0, len(client.metadata))
	for topic := range client.metadata {
		ret = append(ret, topic)
	}

	return ret, nil
}

func (client *client) Partitions(topic string) ([]int32, error) {
	if client.Closed() {
		return nil, ErrClosedClient
	}

	partitions := client.cachedPartitions(topic, allPartitions)

	if len(partitions) == 0 {
		err := client.RefreshMetadata(topic)
		if err != nil {
			return nil, err
		}
		partitions = client.cachedPartitions(topic, allPartitions)
	}

	if partitions == nil {
		return nil, ErrUnknownTopicOrPartition
	}

	return partitions, nil
}

func (client *client) WritablePartitions(topic string) ([]int32, error) {
	if client.Closed() {
		return nil, ErrClosedClient
	}

	partitions := client.cachedPartitions(topic, writablePartitions)

	// len==0 catches when it's nil (no such topic) and the odd case when every single
	// partition is undergoing leader election simultaneously. Callers have to be able to handle
	// this function returning an empty slice (which is a valid return value) but catching it
	// here the first time (note we *don't* catch it below where we return ErrUnknownTopicOrPartition) triggers
	// a metadata refresh as a nicety so callers can just try again and don't have to manually
	// trigger a refresh (otherwise they'd just keep getting a stale cached copy).
	if len(partitions) == 0 {
		err := client.RefreshMetadata(topic)
		if err != nil {
			return nil, err
		}
		partitions = client.cachedPartitions(topic, writablePartitions)
	}

	if partitions == nil {
		return nil, ErrUnknownTopicOrPartition
	}

	return partitions, nil
}

func (client *client) Replicas(topic string, partitionID int32) ([]int32, error) {
	if client.Closed() {
		return nil, ErrClosedClient
	}

	metadata := client.cachedMetadata(topic, partitionID)

	if metadata == nil {
		err := client.RefreshMetadata(topic)
		if err != nil {
			return nil, err
		}
		metadata = client.cachedMetadata(topic, partitionID)
	}

	if metadata == nil {
		return nil, ErrUnknownTopicOrPartition
	}

	if metadata.Err == ErrReplicaNotAvailable {
		return nil, metadata.Err
	}
	return dupeAndSort(metadata.Replicas), nil
}

func (client *client) Leader(topic string, partitionID int32) (*Broker, error) {
	if client.Closed() {
		return nil, ErrClosedClient
	}

	leader, err := client.cachedLeader(topic, partitionID)

	if leader == nil {
		err := client.RefreshMetadata(topic)
		if err != nil {
			return nil, err
		}
		leader, err = client.cachedLeader(topic, partitionID)
	}

	return leader, err
}

func (client *client) RefreshMetadata(topics ...string) error {
	if client.Closed() {
		return ErrClosedClient
	}

	// Prior to 0.8.2, Kafka will throw exceptions on an empty topic and not return a proper
	// error. This handles the case by returning an error instead of sending it
	// off to Kafka. See: https://github.com/Shopify/sarama/pull/38#issuecomment-26362310
	for _, topic := range topics {
		if len(topic) == 0 {
			return ErrInvalidTopic // this is the error that 0.8.2 and later correctly return
		}
	}

	return client.tryRefreshMetadata(topics, client.conf.Metadata.Retry.Max)
}

func (client *client) GetOffset(topic string, partitionID int32, time int64) (int64, error) {
	if client.Closed() {
		return -1, ErrClosedClient
	}

	offset, err := client.getOffset(topic, partitionID, time)

	if err != nil {
		if err := client.RefreshMetadata(topic); err != nil {
			return -1, err
		}
		return client.getOffset(topic, partitionID, time)
	}

	return offset, err
}

func (client *client) Coordinator(consumerGroup string) (*Broker, error) {
	if client.Closed() {
		return nil, ErrClosedClient
	}

	coordinator := client.cachedCoordinator(consumerGroup)

	if coordinator == nil {
		if err := client.RefreshCoordinator(consumerGroup); err != nil {
			return nil, err
		}
		coordinator = client.cachedCoordinator(consumerGroup)
	}

	if coordinator == nil {
		return nil, ErrConsumerCoordinatorNotAvailable
	}

	_ = coordinator.Open(client.conf)
	return coordinator, nil
}

func (client *client) RefreshCoordinator(consumerGroup string) error {
	if client.Closed() {
		return ErrClosedClient
	}

	response, err := client.getConsumerMetadata(consumerGroup, client.conf.Metadata.Retry.Max)
	if err != nil {
		return err
	}

	client.lock.Lock()
	defer client.lock.Unlock()
	client.registerBroker(response.Coordinator)
	client.coordinators[consumerGroup] = response.Coordinator.ID()
	return nil
}

// private broker management helpers

// registerBroker makes sure a broker received by a Metadata or Coordinator request is registered
// in the brokers map. It returns the broker that is registered, which may be the provided broker,
// or a previously registered Broker instance. You must hold the write lock before calling this function.
func (client *client) registerBroker(broker *Broker) {
	if client.brokers[broker.ID()] == nil {
		client.brokers[broker.ID()] = broker
		Logger.Printf("client/brokers registered new broker #%d at %s", broker.ID(), broker.Addr())
	} else if broker.Addr() != client.brokers[broker.ID()].Addr() {
		safeAsyncClose(client.brokers[broker.ID()])
		client.brokers[broker.ID()] = broker
		Logger.Printf("client/brokers replaced registered broker #%d with %s", broker.ID(), broker.Addr())
	}
}

// deregisterBroker removes a broker from the seedsBroker list, and if it's
// not the seedbroker, removes it from brokers map completely.
func (client *client) deregisterBroker(broker *Broker) {
	client.lock.Lock()
	defer client.lock.Unlock()

	if len(client.seedBrokers) > 0 && broker == client.seedBrokers[0] {
		client.deadSeeds = append(client.deadSeeds, broker)
		client.seedBrokers = client.seedBrokers[1:]
	} else {
		// we do this so that our loop in `tryRefreshMetadata` doesn't go on forever,
		// but we really shouldn't have to; once that loop is made better this case can be
		// removed, and the function generally can be renamed from `deregisterBroker` to
		// `nextSeedBroker` or something
		Logger.Printf("client/brokers deregistered broker #%d at %s", broker.ID(), broker.Addr())
		delete(client.brokers, broker.ID())
	}
}

func (client *client) resurrectDeadBrokers() {
	client.lock.Lock()
	defer client.lock.Unlock()

	Logger.Printf("client/brokers resurrecting %d dead seed brokers", len(client.deadSeeds))
	client.seedBrokers = append(client.seedBrokers, client.deadSeeds...)
	client.deadSeeds = nil
}

func (client *client) any() *Broker {
	client.lock.RLock()
	defer client.lock.RUnlock()

	if len(client.seedBrokers) > 0 {
		_ = client.seedBrokers[0].Open(client.conf)
		return client.seedBrokers[0]
	}

	// not guaranteed to be random *or* deterministic
	for _, broker := range client.brokers {
		_ = broker.Open(client.conf)
		return broker
	}

	return nil
}

// private caching/lazy metadata helpers

type partitionType int

const (
	allPartitions partitionType = iota
	writablePartitions
	// If you add any more types, update the partition cache in update()

	// Ensure this is the last partition type value
	maxPartitionIndex
)

func (client *client) cachedMetadata(topic string, partitionID int32) *PartitionMetadata {
	client.lock.RLock()
	defer client.lock.RUnlock()

	partitions := client.metadata[topic]
	if partitions != nil {
		return partitions[partitionID]
	}

	return nil
}

func (client *client) cachedPartitions(topic string, partitionSet partitionType) []int32 {
	client.lock.RLock()
	defer client.lock.RUnlock()

	partitions, exists := client.cachedPartitionsResults[topic]

	if !exists {
		return nil
	}
	return partitions[partitionSet]
}

func (client *client) setPartitionCache(topic string, partitionSet partitionType) []int32 {
	partitions := client.metadata[topic]

	if partitions == nil {
		return nil
	}

	ret := make([]int32, 0, len(partitions))
	for _, partition := range partitions {
		if partitionSet == writablePartitions && partition.Err == ErrLeaderNotAvailable {
			continue
		}
		ret = append(ret, partition.ID)
	}

	sort.Sort(int32Slice(ret))
	return ret
}

func (client *client) cachedLeader(topic string, partitionID int32) (*Broker, error) {
	client.lock.RLock()
	defer client.lock.RUnlock()

	partitions := client.metadata[topic]
	if partitions != nil {
		metadata, ok := partitions[partitionID]
		if ok {
			if metadata.Err == ErrLeaderNotAvailable {
				return nil, ErrLeaderNotAvailable
			}
			b := client.brokers[metadata.Leader]
			if b == nil {
				return nil, ErrLeaderNotAvailable
			}
			_ = b.Open(client.conf)
			return b, nil
		}
	}

	return nil, ErrUnknownTopicOrPartition
}

func (client *client) getOffset(topic string, partitionID int32, time int64) (int64, error) {
	broker, err := client.Leader(topic, partitionID)
	if err != nil {
		return -1, err
	}

	request := &OffsetRequest{}
	request.AddBlock(topic, partitionID, time, 1)

	response, err := broker.GetAvailableOffsets(request)
	if err != nil {
		_ = broker.Close()
		return -1, err
	}

	block := response.GetBlock(topic, partitionID)
	if block == nil {
		_ = broker.Close()
		return -1, ErrIncompleteResponse
	}
	if block.Err != ErrNoError {
		return -1, block.Err
	}
	if len(block.Offsets) != 1 {
		return -1, ErrOffsetOutOfRange
	}

	return block.Offsets[0], nil
}

// core metadata update logic

func (client *client) backgroundMetadataUpdater() {
	defer close(client.closed)

	if client.conf.Metadata.RefreshFrequency == time.Duration(0) {
		return
	}

	ticker := time.NewTicker(client.conf.Metadata.RefreshFrequency)
	defer ticker.Stop()

	for {
		select {
		case <-ticker.C:
			if err := client.RefreshMetadata(); err != nil {
				Logger.Println("Client background metadata update:", err)
			}
		case <-client.closer:
			return
		}
	}
}

func (client *client) tryRefreshMetadata(topics []string, attemptsRemaining int) error {
	retry := func(err error) error {
		if attemptsRemaining > 0 {
			Logger.Printf("client/metadata retrying after %dms... (%d attempts remaining)\n", client.conf.Metadata.Retry.Backoff/time.Millisecond, attemptsRemaining)
			time.Sleep(client.conf.Metadata.Retry.Backoff)
			return client.tryRefreshMetadata(topics, attemptsRemaining-1)
		}
		return err
	}

	for broker := client.any(); broker != nil; broker = client.any() {
		if len(topics) > 0 {
			Logger.Printf("client/metadata fetching metadata for %v from broker %s\n", topics, broker.addr)
		} else {
			Logger.Printf("client/metadata fetching metadata for all topics from broker %s\n", broker.addr)
		}
		response, err := broker.GetMetadata(&MetadataRequest{Topics: topics})

		switch err.(type) {
		case nil:
			// valid response, use it
			if shouldRetry, err := client.updateMetadata(response); shouldRetry {
				Logger.Println("client/metadata found some partitions to be leaderless")
				return retry(err) // note: err can be nil
			} else {
				return err
			}

		case PacketEncodingError:
			// didn't even send, return the error
			return err
		default:
			// some other error, remove that broker and try again
			Logger.Println("client/metadata got error from broker while fetching metadata:", err)
			_ = broker.Close()
			client.deregisterBroker(broker)
		}
	}

<<<<<<< HEAD
	Logger.Println("Out of available brokers.")

	if retriesRemaining > 0 {
		Logger.Printf("Resurrecting dead brokers after %dms... (%d retries remaining)\n", client.config.WaitForElection/time.Millisecond, retriesRemaining)
		time.Sleep(client.config.WaitForElection)
		client.resurrectDeadBrokers()
		return client.refreshMetadata(topics, retriesRemaining-1)
	}

	return errors.New(OutOfBrokers)
=======
	Logger.Println("client/metadata no available broker to send metadata request to")
	client.resurrectDeadBrokers()
	return retry(ErrOutOfBrokers)
>>>>>>> 0040558f
}

// if no fatal error, returns a list of topics that need retrying due to ErrLeaderNotAvailable
func (client *client) updateMetadata(data *MetadataResponse) (retry bool, err error) {
	client.lock.Lock()
	defer client.lock.Unlock()

	// For all the brokers we received:
	// - if it is a new ID, save it
	// - if it is an existing ID, but the address we have is stale, discard the old one and save it
	// - otherwise ignore it, replacing our existing one would just bounce the connection
	for _, broker := range data.Brokers {
		client.registerBroker(broker)
	}

	for _, topic := range data.Topics {
		delete(client.metadata, topic.Name)
		delete(client.cachedPartitionsResults, topic.Name)

		switch topic.Err {
		case ErrNoError:
			break
		case ErrInvalidTopic: // don't retry, don't store partial results
			err = topic.Err
			continue
		case ErrUnknownTopicOrPartition: // retry, do not store partial partition results
			err = topic.Err
			retry = true
			continue
		case ErrLeaderNotAvailable: // retry, but store partial partition results
			retry = true
			break
		default: // don't retry, don't store partial results
			Logger.Printf("Unexpected topic-level metadata error: %s", topic.Err)
			err = topic.Err
			continue
		}

		client.metadata[topic.Name] = make(map[int32]*PartitionMetadata, len(topic.Partitions))
		for _, partition := range topic.Partitions {
			client.metadata[topic.Name][partition.ID] = partition
			if partition.Err == ErrLeaderNotAvailable {
				retry = true
			}
		}

		var partitionCache [maxPartitionIndex][]int32
		partitionCache[allPartitions] = client.setPartitionCache(topic.Name, allPartitions)
		partitionCache[writablePartitions] = client.setPartitionCache(topic.Name, writablePartitions)
		client.cachedPartitionsResults[topic.Name] = partitionCache
	}

	return
}

func (client *client) cachedCoordinator(consumerGroup string) *Broker {
	client.lock.RLock()
	defer client.lock.RUnlock()
	if coordinatorID, ok := client.coordinators[consumerGroup]; ok {
		return client.brokers[coordinatorID]
	}
	return nil
}

func (client *client) getConsumerMetadata(consumerGroup string, attemptsRemaining int) (*ConsumerMetadataResponse, error) {
	retry := func(err error) (*ConsumerMetadataResponse, error) {
		if attemptsRemaining > 0 {
			Logger.Printf("client/coordinator retrying after %dms... (%d attempts remaining)\n", client.conf.Metadata.Retry.Backoff/time.Millisecond, attemptsRemaining)
			time.Sleep(client.conf.Metadata.Retry.Backoff)
			return client.getConsumerMetadata(consumerGroup, attemptsRemaining-1)
		}
		return nil, err
	}

	for broker := client.any(); broker != nil; broker = client.any() {
		Logger.Printf("client/coordinator requesting coordinator for consumergoup %s from %s\n", consumerGroup, broker.Addr())

		request := new(ConsumerMetadataRequest)
		request.ConsumerGroup = consumerGroup

		response, err := broker.GetConsumerMetadata(request)

		if err != nil {
			Logger.Printf("client/coordinator request to broker %s failed: %s\n", broker.Addr(), err)

			switch err.(type) {
			case PacketEncodingError:
				return nil, err
			default:
				_ = broker.Close()
				client.deregisterBroker(broker)
				continue
			}
		}

		switch response.Err {
		case ErrNoError:
			Logger.Printf("client/coordinator coordinator for consumergoup %s is #%d (%s)\n", consumerGroup, response.Coordinator.ID(), response.Coordinator.Addr())
			return response, nil

		case ErrConsumerCoordinatorNotAvailable:
			Logger.Printf("client/coordinator coordinator for consumer group %s is not available\n", consumerGroup)

			// This is very ugly, but this scenario will only happen once per cluster.
			// The __consumer_offsets topic only has to be created one time.
			// The number of partitions not configurable, but partition 0 should always exist.
			if _, err := client.Leader("__consumer_offsets", 0); err != nil {
				Logger.Printf("client/coordinator the __consumer_offsets topic is not initialized completely yet. Waiting 2 seconds...\n")
				time.Sleep(2 * time.Second)
			}

			return retry(ErrConsumerCoordinatorNotAvailable)
		default:
			return nil, response.Err
		}
	}

	Logger.Println("client/coordinator no available broker to send consumer metadata request to")
	client.resurrectDeadBrokers()
	return retry(ErrOutOfBrokers)
}<|MERGE_RESOLUTION|>--- conflicted
+++ resolved
@@ -1,11 +1,7 @@
 package sarama
 
 import (
-<<<<<<< HEAD
-	"github.com/scalingdata/errors"
-=======
 	"math/rand"
->>>>>>> 0040558f
 	"sort"
 	"sync"
 	"time"
@@ -180,18 +176,9 @@
 	for _, broker := range client.brokers {
 		asyncCloseWithAck(broker, &wg)
 	}
-<<<<<<< HEAD
-
-	client.brokers = nil
-	client.metadata = nil
-
-	if client.seedBroker != nil {
-		asyncCloseWithAck(client.seedBroker, &wg)
-=======
 
 	for _, broker := range client.seedBrokers {
 		safeAsyncClose(broker)
->>>>>>> 0040558f
 	}
 
 	client.brokers = nil
@@ -624,22 +611,9 @@
 		}
 	}
 
-<<<<<<< HEAD
-	Logger.Println("Out of available brokers.")
-
-	if retriesRemaining > 0 {
-		Logger.Printf("Resurrecting dead brokers after %dms... (%d retries remaining)\n", client.config.WaitForElection/time.Millisecond, retriesRemaining)
-		time.Sleep(client.config.WaitForElection)
-		client.resurrectDeadBrokers()
-		return client.refreshMetadata(topics, retriesRemaining-1)
-	}
-
-	return errors.New(OutOfBrokers)
-=======
 	Logger.Println("client/metadata no available broker to send metadata request to")
 	client.resurrectDeadBrokers()
 	return retry(ErrOutOfBrokers)
->>>>>>> 0040558f
 }
 
 // if no fatal error, returns a list of topics that need retrying due to ErrLeaderNotAvailable
