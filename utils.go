package sarama

import (
<<<<<<< HEAD
  "sort"
  "sync"
=======
	"bufio"
	"net"
	"sort"
>>>>>>> 0040558f
)

type none struct{}

// make []int32 sortable so we can sort partition numbers
type int32Slice []int32

func (slice int32Slice) Len() int {
	return len(slice)
}

func (slice int32Slice) Less(i, j int) bool {
	return slice[i] < slice[j]
}

func (slice int32Slice) Swap(i, j int) {
	slice[i], slice[j] = slice[j], slice[i]
}

func dupeAndSort(input []int32) []int32 {
	ret := make([]int32, 0, len(input))
	for _, val := range input {
		ret = append(ret, val)
	}

	sort.Sort(int32Slice(ret))
	return ret
}

func withRecover(fn func()) {
	defer func() {
		handler := PanicHandler
		if handler != nil {
			if err := recover(); err != nil {
				handler(err)
			}
		}
	}()

	fn()
}

func safeAsyncClose(b *Broker) {
	tmp := b // local var prevents clobbering in goroutine
	go withRecover(func() {
		if connected, _ := tmp.Connected(); connected {
			if err := tmp.Close(); err != nil {
				Logger.Println("Error closing broker", tmp.ID(), ":", err)
			}
		}
	})
}

func asyncCloseWithAck(b *Broker, wg *sync.WaitGroup) {
	tmp := b // local var prevents clobbering in goroutine
	wg.Add(1)
	go func () {
		withRecover(func() {
			if err := tmp.Close(); err != nil {
				Logger.Println("Error closing broker", tmp.ID(), ":", err)
			}
		})
		wg.Done()
	}()
}

// Encoder is a simple interface for any type that can be encoded as an array of bytes
// in order to be sent as the key or value of a Kafka message. Length() is provided as an
// optimization, and must return the same as len() on the result of Encode().
type Encoder interface {
	Encode() ([]byte, error)
	Length() int
}

// make strings and byte slices encodable for convenience so they can be used as keys
// and/or values in kafka messages

// StringEncoder implements the Encoder interface for Go strings so that they can be used
// as the Key or Value in a ProducerMessage.
type StringEncoder string

func (s StringEncoder) Encode() ([]byte, error) {
	return []byte(s), nil
}

func (s StringEncoder) Length() int {
	return len(s)
}

// ByteEncoder implements the Encoder interface for Go byte slices so that they can be used
// as the Key or Value in a ProducerMessage.
type ByteEncoder []byte

func (b ByteEncoder) Encode() ([]byte, error) {
	return b, nil
}

func (b ByteEncoder) Length() int {
	return len(b)
}

// bufConn wraps a net.Conn with a buffer for reads to reduce the number of
// reads that trigger syscalls.
type bufConn struct {
	net.Conn
	buf *bufio.Reader
}

func newBufConn(conn net.Conn) *bufConn {
	return &bufConn{
		Conn: conn,
		buf:  bufio.NewReader(conn),
	}
}

func (bc *bufConn) Read(b []byte) (n int, err error) {
	return bc.buf.Read(b)
}<|MERGE_RESOLUTION|>--- conflicted
+++ resolved
@@ -1,14 +1,9 @@
 package sarama
 
 import (
-<<<<<<< HEAD
-  "sort"
-  "sync"
-=======
 	"bufio"
 	"net"
 	"sort"
->>>>>>> 0040558f
 )
 
 type none struct{}
@@ -65,7 +60,7 @@
 func asyncCloseWithAck(b *Broker, wg *sync.WaitGroup) {
 	tmp := b // local var prevents clobbering in goroutine
 	wg.Add(1)
-	go func () {
+	go func() {
 		withRecover(func() {
 			if err := tmp.Close(); err != nil {
 				Logger.Println("Error closing broker", tmp.ID(), ":", err)
